--- conflicted
+++ resolved
@@ -2,20 +2,13 @@
 use photon_rs::channels::alter_red_channel;
 use photon_rs::conv::gaussian_blur;
 use photon_rs::native::{open_image, save_image};
-<<<<<<< HEAD
-use photon_rs::conv::{gaussian_blur};
-use photon_rs::channels::{alter_red_channel};
-use photon_rs::transform::{resize, SamplingFilter};
-=======
 use photon_rs::PhotonImage;
->>>>>>> 2db86e03
 
 fn gaussian_blur_3x3(img: &mut PhotonImage) {
     gaussian_blur(img, 3);
 }
 
 fn criterion_benchmark(c: &mut Criterion) {
-<<<<<<< HEAD
     c.bench_function("invert_image", 
         |b| b.iter(|| invert_image()));
 
@@ -24,9 +17,6 @@
 
     c.bench_function("resize_jpg", 
         |b| b.iter(|| resize_jpg()));
-=======
-    c.bench_function("invert_image", |b| b.iter(|| invert_image()));
->>>>>>> 2db86e03
 }
 
 fn invert_image() {
